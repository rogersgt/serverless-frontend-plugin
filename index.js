'use strict';
const path = require('path');
const readDir = require('recursive-readdir');
const mimeTypeLib = require('mime-types');
const { readFileSync } = require('fs');
const serverless = require('serverless'); // eslint-disable-line no-unused-vars
const { CloudFormation, S3 } = require('aws-sdk');
const {
  execCmd,
} = require('./lib/child_process');

const templates = require('./templates');

class ServerlessFrontendPlugin {
  /**
   * 
   * @param {serverless} serverless Serverless Instance
   */
  constructor(serverless) {
    this.serverless = serverless;
    this.name = 'serverless-frontend-plugin';

    const region = this.getRegion();
    this.cfClient = new CloudFormation({ region });
    this.s3Client = new S3({ region });

    this.hooks = {
      'before:package:finalize': this.buildClient.bind(this),
      'before:deploy:deploy': this.deployClient.bind(this),
      'before:remove:remove': this.deleteClient.bind(this),
      'offline:start:init': this.dev.bind(this),
    };
  }

  async buildClient() {
    this.serverless.cli.log('Checking for frontend build commands...');
    const frontendConfig = this.getConfig();
    const {
      build = {},
    } = frontendConfig;

    const {
      cwdDir = 'frontend',
      command = ['echo', 'no', 'frontend', 'build', 'command'],
      env = {},
    } = build;

    const cmd = command[0];
    const options = command.splice(1, command.length -1);
    await execCmd(cmd, options, cwdDir, env, this.serverless.cli.log);
  }

  async bucketExists() {
    const bucketName = this.getBucketName();
    const s3Client = this.getS3Client();

    try {
      await s3Client.headBucket({ Bucket: bucketName }).promise();
      return true;
    } catch (error) {
      return false;
    }
  }

  async deployClient() {
    const frontendConfig = this.getConfig();
    const {
      distDir = 'frontend/dist',
      bucket = {},
      distribution = {},
      mode = 'cloudfront',
    } = frontendConfig;

    const {
      indexDocument = 'index.html',
      errorDocument = 'index.html',
    } = bucket;

    const {
      acmCertificateArn,
      dnsName,
      altDnsName = '',
      hostedZoneName,
      mimeTypes = {},
    } = distribution;

    const stackName = this.getStackName();
    const cfClient = this.getCloudFormationClient();
    const bucketName = this.getBucketName();

    const stackExists = await this.stackExists();
    const cfParams = {
      StackName: stackName,
      TemplateBody: JSON.stringify(templates[mode]),
      Parameters: [
        {
          ParameterKey: 'Stage',
          ParameterValue: this.serverless.service.provider.stage,
        },
        {
          ParameterKey: 'ServiceName',
          ParameterValue: this.serverless.service.service,
        },
        {
          ParameterKey: 'BucketName',
          ParameterValue: bucketName,
        },
        {
          ParameterKey: 'IndexDocument',
          ParameterValue: indexDocument,
        },
        {
          ParameterKey: 'ErrorDocument',
          ParameterValue: errorDocument,
        },
        {
          ParameterKey: 'DnsName',
          ParameterValue: dnsName,
        },
        {
          ParameterKey: 'AltDnsName',
          ParameterValue: altDnsName,
        },
        {
          ParameterKey: 'AcmCertificateArn',
          ParameterValue: acmCertificateArn,
        },
        {
          ParameterKey: 'HostedZoneName',
          ParameterValue: hostedZoneName || dnsName,
        },
      ],
    };

    
    if (!stackExists) {
      await cfClient.createStack(cfParams).promise();
    } else {
      await cfClient.updateStack(cfParams).promise()
        .catch((e) => {
          if (e.message.match(/No updates are to be performed/)) {
            return Promise.resolve();
          }
          throw e;
        });
    }

    await this.waitForStackComplete();

    const frontendFiles = await readDir(distDir);
    const s3Client = this.getS3Client();

    await Promise.all(frontendFiles.map(file => {
      const key = file
        .replace(path.resolve(`${process.cwd()}/` + distDir), '')
        .replace(`${distDir}/`, '');

      const isHtml = key.match(/.*\.html$/);
      const mimeType = mimeTypeLib.lookup(key);
      const keyPartArr = key.split('.');
      const fileExt = keyPartArr[keyPartArr.length - 1];
      const customMimeType = mimeTypes[fileExt];

      return s3Client.putObject({
        Bucket: bucketName,
        Key: key,
<<<<<<< HEAD
        Body: readFileSync(file),
=======
        Body: readFileSync(file).toString('binary'),
        ACL: 'public-read',
        ContentDisposition: 'inline',
>>>>>>> 975964c8
        CacheControl: `max-age=${isHtml ? 300 : 86400}`,
        ContentDisposition: 'inline',
        ...isHtml && {
          ContentType: 'text/html',
        },
        ...customMimeType && {
          ContentType: customMimeType,
        },
        ...(mimeType && !customMimeType) && { ContentType: mimeType },
      }).promise();
    }));

    this.serverless.cli.log(`frontend stack name: ${stackName} finished deploying.`);
    const outputs = await this.getStackOutputs();
    const formattedOutputsObj = outputs.reduce((prev, output) => {
      const {
        OutputKey: key,
        OutputValue: val,
      } = output;
      prev[key] = val;
      return prev;
    }, {});

    const frontendUrlsArray = formattedOutputsObj.FrontendUrls.split(',');
    /* This line doesn't seem to be working.. so the extra log on the next line is a workaround */
    this.serverless.addServiceOutputSection('frontend url', frontendUrlsArray);
    this.serverless.cli.log(`
      -------- Serverless Frontend Plugin -------
      URLs: ${JSON.stringify(frontendUrlsArray)}
    `);
  }

  async deleteClient() {
    const bucketExists = await this.bucketExists();

    if (bucketExists) {
      const bucketName = this.getBucketName();
      const s3Client = this.getS3Client();
      this.serverless.cli.log(`Removing objects from ${bucketName}...`);

      let existingItems = true;
      let nextMarker;

      while(existingItems) {
        const {
          IsTruncated,
          Contents,
          Marker,
        } = await s3Client.listObjects({
          Bucket: bucketName,
          ...nextMarker && { Marker: nextMarker },
        }).promise();

        await s3Client.deleteObjects({
          Bucket: bucketName,
          Delete: {
            Objects: Contents.map(({ Key }) => ({ Key })),
          },
        }).promise();

        nextMarker = Marker;
        existingItems = !IsTruncated && !!Marker;
      }
    }

    const stackName = this.getStackName();
    const stackExists = await this.stackExists();
    if (stackExists) {
      this.serverless.cli.log(`Initiating deleteStack() for ${stackName}`);
      await this.cfClient.deleteStack({
        StackName: stackName,
      }).promise();
    }
  }

  dev() {
    const {
      offline = {},
    } = this.getConfig();
    const {
      env = {},
      command = ['echo', 'no', 'frontend', 'offline', 'command'],
      cwdDir = 'frontend',
    } = offline;
    const cmd = command[0];
    const cmdOpts = command.splice(1, command.length - 1);
    execCmd(cmd, cmdOpts, cwdDir, env, this.serverless.cli.log);
  }

  getBucketName() {
    const { bucket = {} } = this.getConfig();
    const stage = this.serverless.service.stage;
    return bucket.name || `${this.serverless.service.service}${!!stage ? `-${stage}` : ''}-${this.getRegion()}`;
  }

  getConfig() {
    return this.serverless.service.custom[this.name] || {};
  }

  /**
   * 
   * @returns {CloudFormation} CloudFormation Client
   */
  getCloudFormationClient() {
    return this.cfClient;
  }

  /**
   * 
   * @returns {S3} S3 Client
   */
  getS3Client() {
    return this.s3Client;
  }

  getRegion() {
    return this.serverless.service.provider.region || process.env.AWS_REGION;
  }

  getStackName() {
    return this.serverless.service.custom[this.name].stackName 
      || `${this.serverless.service.service}-${this.serverless.service.provider.stage}-frontend`;
  }

  async getStackOutputs() {
    const stackName = this.getStackName();
    const cfClient = this.getCloudFormationClient();
    const { Stacks: stacks } = await cfClient.describeStacks({ StackName: stackName }).promise();
    const { Outputs: outputs } = stacks.pop();
    return outputs;
  }

  async stackExists() {
    const cfClient = this.getCloudFormationClient();
    try {
      await cfClient.describeStacks({
        StackName: this.getStackName(),
      }).promise();
      return true;
    } catch (error) {
      return false;
    }
  }

  async waitForStackComplete() {
    const stackName = this.getStackName();
    const cfClient = this.getCloudFormationClient();
    const { Stacks: stacks } = await cfClient.describeStacks({ StackName: stackName }).promise();
    const { StackStatus: status, StackStatusReason: message } = stacks.pop();
    this.serverless.cli.log(`${stackName} status: ${status}`);

    if (status.match(/(FAILED|ROLLBACK)/)) {
      throw new Error(`serverless-frontend-plugin stack: ${stackName} failed with a status of ${status} due to: ${message}`);
    }

    if (status.match(/(COMPLETE)/)) {
      return null;
    }

    await new Promise(res => setTimeout(res, 3000));
    return this.waitForStackComplete();
  }
}

module.exports = ServerlessFrontendPlugin;<|MERGE_RESOLUTION|>--- conflicted
+++ resolved
@@ -164,13 +164,7 @@
       return s3Client.putObject({
         Bucket: bucketName,
         Key: key,
-<<<<<<< HEAD
         Body: readFileSync(file),
-=======
-        Body: readFileSync(file).toString('binary'),
-        ACL: 'public-read',
-        ContentDisposition: 'inline',
->>>>>>> 975964c8
         CacheControl: `max-age=${isHtml ? 300 : 86400}`,
         ContentDisposition: 'inline',
         ...isHtml && {
