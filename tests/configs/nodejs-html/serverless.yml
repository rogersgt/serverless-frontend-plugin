--- conflicted
+++ resolved
@@ -78,11 +78,7 @@
     distribution:
       acmCertificateArn: ${env:CERTIFICATE_ARN}
       dnsName: ${env:DOMAIN_NAME}
-<<<<<<< HEAD
-      hostedZoneName: ${env:HOSTED_ZONE}
-=======
       hostedZoneName: ${env:HOSTED_ZONE_NAME}
->>>>>>> efc667d4
 
 
 functions:
